--- conflicted
+++ resolved
@@ -1,9 +1,6 @@
 require 'jsonapi/utils/version'
-<<<<<<< HEAD
 require 'active_support/concern'
-=======
 require 'jsonapi/utils/exceptions'
->>>>>>> e3ceb35a
 
 module JSONAPI
   module Utils
